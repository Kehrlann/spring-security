--- conflicted
+++ resolved
@@ -267,17 +267,11 @@
 		OAuth2ClientCredentialsGrantRequest clientCredentialsGrantRequest = new OAuth2ClientCredentialsGrantRequest(
 				this.clientRegistration.build());
 		assertThatExceptionOfType(OAuth2AuthorizationException.class)
-<<<<<<< HEAD
-				.isThrownBy(() -> this.tokenResponseClient.getTokenResponse(clientCredentialsGrantRequest))
-				.withMessageContaining(
-						"[invalid_token_response] An error occurred while attempting to retrieve the OAuth 2.0 Access Token Response")
-				.havingRootCause().withMessageContaining("tokenType cannot be null");
-=======
 			.isThrownBy(() -> this.tokenResponseClient.getTokenResponse(clientCredentialsGrantRequest))
 			.withMessageContaining(
 					"[invalid_token_response] An error occurred while attempting to retrieve the OAuth 2.0 Access Token Response")
+			.havingRootCause()
 			.withMessageContaining("tokenType cannot be null");
->>>>>>> 64e2a2ff
 	}
 
 	@Test
@@ -287,17 +281,11 @@
 		OAuth2ClientCredentialsGrantRequest clientCredentialsGrantRequest = new OAuth2ClientCredentialsGrantRequest(
 				this.clientRegistration.build());
 		assertThatExceptionOfType(OAuth2AuthorizationException.class)
-<<<<<<< HEAD
-				.isThrownBy(() -> this.tokenResponseClient.getTokenResponse(clientCredentialsGrantRequest))
-				.withMessageContaining(
-						"[invalid_token_response] An error occurred while attempting to retrieve the OAuth 2.0 Access Token Response")
-				.havingRootCause().withMessageContaining("tokenType cannot be null");
-=======
 			.isThrownBy(() -> this.tokenResponseClient.getTokenResponse(clientCredentialsGrantRequest))
 			.withMessageContaining(
 					"[invalid_token_response] An error occurred while attempting to retrieve the OAuth 2.0 Access Token Response")
+			.havingRootCause()
 			.withMessageContaining("tokenType cannot be null");
->>>>>>> 64e2a2ff
 	}
 
 	@Test
@@ -398,22 +386,24 @@
 	@Test
 	public void getTokenResponseWhenCustomClientAuthenticationMethodThenIllegalArgument() {
 		ClientRegistration clientRegistration = this.clientRegistration
-				.clientAuthenticationMethod(new ClientAuthenticationMethod("basic")).build();
+			.clientAuthenticationMethod(new ClientAuthenticationMethod("basic"))
+			.build();
 		OAuth2ClientCredentialsGrantRequest clientCredentialsGrantRequest = new OAuth2ClientCredentialsGrantRequest(
 				clientRegistration);
 		assertThatExceptionOfType(IllegalArgumentException.class)
-				.isThrownBy(() -> this.tokenResponseClient.getTokenResponse(clientCredentialsGrantRequest));
+			.isThrownBy(() -> this.tokenResponseClient.getTokenResponse(clientCredentialsGrantRequest));
 	}
 
 	// gh-13144
 	@Test
 	public void getTokenResponseWhenUnsupportedClientAuthenticationMethodThenIllegalArgument() {
 		ClientRegistration clientRegistration = this.clientRegistration
-				.clientAuthenticationMethod(ClientAuthenticationMethod.CLIENT_SECRET_JWT).build();
+			.clientAuthenticationMethod(ClientAuthenticationMethod.CLIENT_SECRET_JWT)
+			.build();
 		OAuth2ClientCredentialsGrantRequest clientCredentialsGrantRequest = new OAuth2ClientCredentialsGrantRequest(
 				clientRegistration);
 		assertThatExceptionOfType(IllegalArgumentException.class)
-				.isThrownBy(() -> this.tokenResponseClient.getTokenResponse(clientCredentialsGrantRequest));
+			.isThrownBy(() -> this.tokenResponseClient.getTokenResponse(clientCredentialsGrantRequest));
 	}
 
 	private MockResponse jsonResponse(String json) {
