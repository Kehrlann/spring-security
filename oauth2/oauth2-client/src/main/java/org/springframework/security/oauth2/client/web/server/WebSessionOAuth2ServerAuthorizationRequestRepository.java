/*
 * Copyright 2002-2022 the original author or authors.
 *
 * Licensed under the Apache License, Version 2.0 (the "License");
 * you may not use this file except in compliance with the License.
 * You may obtain a copy of the License at
 *
 *      https://www.apache.org/licenses/LICENSE-2.0
 *
 * Unless required by applicable law or agreed to in writing, software
 * distributed under the License is distributed on an "AS IS" BASIS,
 * WITHOUT WARRANTIES OR CONDITIONS OF ANY KIND, either express or implied.
 * See the License for the specific language governing permissions and
 * limitations under the License.
 */

package org.springframework.security.oauth2.client.web.server;

import java.util.Map;

import reactor.core.publisher.Mono;

import org.springframework.http.server.reactive.ServerHttpRequest;
import org.springframework.security.oauth2.client.web.AuthorizationRequestRepository;
import org.springframework.security.oauth2.core.endpoint.OAuth2AuthorizationRequest;
import org.springframework.security.oauth2.core.endpoint.OAuth2ParameterNames;
import org.springframework.util.Assert;
import org.springframework.web.server.ServerWebExchange;
import org.springframework.web.server.WebSession;

/**
 * An implementation of an {@link ServerAuthorizationRequestRepository} that stores
 * {@link OAuth2AuthorizationRequest} in the {@code WebSession}.
 *
 * @author Rob Winch
 * @author Steve Riesenberg
 * @since 5.1
 * @see AuthorizationRequestRepository
 * @see OAuth2AuthorizationRequest
 */
public final class WebSessionOAuth2ServerAuthorizationRequestRepository
		implements ServerAuthorizationRequestRepository<OAuth2AuthorizationRequest> {

	private static final String DEFAULT_AUTHORIZATION_REQUEST_ATTR_NAME = WebSessionOAuth2ServerAuthorizationRequestRepository.class
		.getName() + ".AUTHORIZATION_REQUEST";

	private final String sessionAttributeName = DEFAULT_AUTHORIZATION_REQUEST_ATTR_NAME;

	@Override
	public Mono<OAuth2AuthorizationRequest> loadAuthorizationRequest(ServerWebExchange exchange) {
		String state = getStateParameter(exchange);
		if (state == null) {
			return Mono.empty();
		}
		// @formatter:off
		return getSessionAttributes(exchange)
				.filter((sessionAttrs) -> sessionAttrs.containsKey(this.sessionAttributeName))
				.map(this::getAuthorizationRequest)
				.filter((authorizationRequest) -> state.equals(authorizationRequest.getState()));
		// @formatter:on
	}

	@Override
	public Mono<Void> saveAuthorizationRequest(OAuth2AuthorizationRequest authorizationRequest,
			ServerWebExchange exchange) {
		Assert.notNull(authorizationRequest, "authorizationRequest cannot be null");
		Assert.notNull(exchange, "exchange cannot be null");
		// @formatter:off
		return getSessionAttributes(exchange)
				.doOnNext((sessionAttrs) -> {
					Assert.hasText(authorizationRequest.getState(), "authorizationRequest.state cannot be empty");
					sessionAttrs.put(this.sessionAttributeName, authorizationRequest);
				})
				.then();
		// @formatter:on
	}

	@Override
	public Mono<OAuth2AuthorizationRequest> removeAuthorizationRequest(ServerWebExchange exchange) {
		String state = getStateParameter(exchange);
		if (state == null) {
			return Mono.empty();
		}
		// @formatter:off
		return getSessionAttributes(exchange)
				.filter((sessionAttrs) -> sessionAttrs.containsKey(this.sessionAttributeName))
				.flatMap((sessionAttrs) -> {
					OAuth2AuthorizationRequest authorizationRequest = (OAuth2AuthorizationRequest) sessionAttrs.get(this.sessionAttributeName);
					if (state.equals(authorizationRequest.getState())) {
						sessionAttrs.remove(this.sessionAttributeName);
						return Mono.just(authorizationRequest);
					}
					return Mono.empty();
				});
		// @formatter:on
	}

	/**
	 * Gets the state parameter from the {@link ServerHttpRequest}
	 * @param exchange the exchange to use
	 * @return the state parameter or null if not found
	 */
	private String getStateParameter(ServerWebExchange exchange) {
		Assert.notNull(exchange, "exchange cannot be null");
		return exchange.getRequest().getQueryParams().getFirst(OAuth2ParameterNames.STATE);
	}

	private Mono<Map<String, Object>> getSessionAttributes(ServerWebExchange exchange) {
		return exchange.getSession().map(WebSession::getAttributes);
	}

<<<<<<< HEAD
	private OAuth2AuthorizationRequest getAuthorizationRequest(Map<String, Object> sessionAttrs) {
		return (OAuth2AuthorizationRequest) sessionAttrs.get(this.sessionAttributeName);
=======
	private Map<String, OAuth2AuthorizationRequest> getAuthorizationRequests(Map<String, Object> sessionAttrs) {
		Object sessionAttributeValue = sessionAttrs.get(this.sessionAttributeName);
		if (sessionAttributeValue == null) {
			return new HashMap<>();
		}
		else if (sessionAttributeValue instanceof OAuth2AuthorizationRequest) {
			OAuth2AuthorizationRequest oauth2AuthorizationRequest = (OAuth2AuthorizationRequest) sessionAttributeValue;
			Map<String, OAuth2AuthorizationRequest> authorizationRequests = new HashMap<>(1);
			authorizationRequests.put(oauth2AuthorizationRequest.getState(), oauth2AuthorizationRequest);
			return authorizationRequests;
		}
		else if (sessionAttributeValue instanceof Map) {
			@SuppressWarnings("unchecked")
			Map<String, OAuth2AuthorizationRequest> authorizationRequests = (Map<String, OAuth2AuthorizationRequest>) sessionAttrs
				.get(this.sessionAttributeName);
			return authorizationRequests;
		}
		else {
			throw new IllegalStateException(
					"authorizationRequests is supposed to be a Map or OAuth2AuthorizationRequest but actually is a "
							+ sessionAttributeValue.getClass());
		}
	}

	/**
	 * Configure if multiple {@link OAuth2AuthorizationRequest}s should be stored per
	 * session. Default is false (not allow multiple {@link OAuth2AuthorizationRequest}
	 * per session).
	 * @param allowMultipleAuthorizationRequests true allows more than one
	 * {@link OAuth2AuthorizationRequest} to be stored per session.
	 * @since 5.5
	 */
	@Deprecated
	public void setAllowMultipleAuthorizationRequests(boolean allowMultipleAuthorizationRequests) {
		this.allowMultipleAuthorizationRequests = allowMultipleAuthorizationRequests;
>>>>>>> 64e2a2ff
	}

}<|MERGE_RESOLUTION|>--- conflicted
+++ resolved
@@ -109,46 +109,8 @@
 		return exchange.getSession().map(WebSession::getAttributes);
 	}
 
-<<<<<<< HEAD
 	private OAuth2AuthorizationRequest getAuthorizationRequest(Map<String, Object> sessionAttrs) {
 		return (OAuth2AuthorizationRequest) sessionAttrs.get(this.sessionAttributeName);
-=======
-	private Map<String, OAuth2AuthorizationRequest> getAuthorizationRequests(Map<String, Object> sessionAttrs) {
-		Object sessionAttributeValue = sessionAttrs.get(this.sessionAttributeName);
-		if (sessionAttributeValue == null) {
-			return new HashMap<>();
-		}
-		else if (sessionAttributeValue instanceof OAuth2AuthorizationRequest) {
-			OAuth2AuthorizationRequest oauth2AuthorizationRequest = (OAuth2AuthorizationRequest) sessionAttributeValue;
-			Map<String, OAuth2AuthorizationRequest> authorizationRequests = new HashMap<>(1);
-			authorizationRequests.put(oauth2AuthorizationRequest.getState(), oauth2AuthorizationRequest);
-			return authorizationRequests;
-		}
-		else if (sessionAttributeValue instanceof Map) {
-			@SuppressWarnings("unchecked")
-			Map<String, OAuth2AuthorizationRequest> authorizationRequests = (Map<String, OAuth2AuthorizationRequest>) sessionAttrs
-				.get(this.sessionAttributeName);
-			return authorizationRequests;
-		}
-		else {
-			throw new IllegalStateException(
-					"authorizationRequests is supposed to be a Map or OAuth2AuthorizationRequest but actually is a "
-							+ sessionAttributeValue.getClass());
-		}
-	}
-
-	/**
-	 * Configure if multiple {@link OAuth2AuthorizationRequest}s should be stored per
-	 * session. Default is false (not allow multiple {@link OAuth2AuthorizationRequest}
-	 * per session).
-	 * @param allowMultipleAuthorizationRequests true allows more than one
-	 * {@link OAuth2AuthorizationRequest} to be stored per session.
-	 * @since 5.5
-	 */
-	@Deprecated
-	public void setAllowMultipleAuthorizationRequests(boolean allowMultipleAuthorizationRequests) {
-		this.allowMultipleAuthorizationRequests = allowMultipleAuthorizationRequests;
->>>>>>> 64e2a2ff
 	}
 
 }